use std::{collections::HashMap, mem};

use anyhow::{Ok, Result};

use ast::{
    Expression, Identifier, Infix, LetStatement, Prefix, Program, ReturnStatement, Statement,
};
use lexer::{token::Token, Lexer};

struct Parser {
    lexer: Lexer,
    current_token: Token,
    next_token: Token,
    precedences: HashMap<Token, Precedence>,
}

#[derive(PartialEq, PartialOrd, Clone, Debug)]
enum Precedence {
    Lowest,
    Equals,
    LessGreater,
    Sum,
    Product,
    Prefix,
    Call,
}

impl Parser {
    fn new(mut lexer: Lexer) -> Result<Self> {
        let current_token = lexer.next_token()?;
        let next_token = lexer.next_token()?;

        let mut precedences = HashMap::new();
        precedences.insert(Token::Equal, Precedence::Equals);
        precedences.insert(Token::NotEqual, Precedence::Equals);
        precedences.insert(Token::LessThan, Precedence::LessGreater);
        precedences.insert(Token::GreaterThan, Precedence::LessGreater);
        precedences.insert(Token::Plus, Precedence::Sum);
        precedences.insert(Token::Minus, Precedence::Sum);
        precedences.insert(Token::Slash, Precedence::Product);
        precedences.insert(Token::Asterisk, Precedence::Product);

        Ok(Parser {
            lexer,
            current_token,
            next_token,

            precedences,
        })
    }

    fn parse_program(&mut self) -> Result<Program> {
        let mut program = Program {
            statements: Vec::new(),
        };

        while self.current_token != Token::Eof {
            let statement = self.parse_statement()?;
            program.statements.push(statement);
            self.step()?;
        }

        Ok(program)
    }

    fn parse_statement(&mut self) -> Result<Statement> {
        match self.current_token {
            Token::Let => self.parse_let_statement(),
            Token::Return => self.parse_return_statement(),
            _ => self.parse_expression_statement(),
        }
    }

    fn parse_let_statement(&mut self) -> Result<Statement> {
        let next_valid = matches!(
            (&self.next_token, Token::Ident("".to_string())),
            (Token::Ident(_), Token::Ident(_))
        );

        if !next_valid {
            return Err(anyhow::anyhow!("failed to parse let statement"));
        }

        self.step()?;

        let name = Identifier {
            token: self.current_token.to_string(),
            value: self.current_token.literal(),
        };

        // let mut statement = Ok(Statement::LetStatement(LetStatement {
        //     identifier: name.value,
        //     expression: None,
        // }));

        // while !self.current_token_is(Token::Assign) && !self.current_token_is(Token::Semicolon) {
        //     self.step()?;
        // }

        self.step()?;

        match self.current_token {
            Token::Assign => {
                self.step()?;
                let exp = self.parse_expression_statement()?;

                Ok(Statement::LetStatement(LetStatement {
                    identifier: name.value,
                    expression: match exp {
                        Statement::ExpressionStatement(expression) => Some(expression),
                        _ => None,
                    },
                }))
            }
            Token::Semicolon => Ok(Statement::LetStatement(LetStatement {
                identifier: name.value,
                expression: None,
            })),
            _ => Err(anyhow::anyhow!("failed to parse let statement")),
        }
    }

    fn parse_return_statement(&mut self) -> Result<Statement> {
<<<<<<< HEAD
        let return_statement = Ok(Statement::ReturnStatement(ReturnStatement {
            token: self.next_token.clone(),
        }));
=======
        if self.peek_token_is(Token::Semicolon) {
            self.step()?;

            return Ok(Statement::ReturnStatement(ReturnStatement {
                expression: Expression::Empty,
            }));
        }

        self.step()?;

        let exp = self.parse_expression_statement()?;

        Ok(Statement::ReturnStatement(ReturnStatement {
            expression: match exp {
                Statement::ExpressionStatement(expression) => expression,
                _ => Expression::Empty,
            },
        }))
    }

    fn parse_expression_statement(&mut self) -> Result<Statement> {
        let expression = self.parse_expression(Precedence::Lowest)?;
>>>>>>> 7101a5df

        if self.peek_token_is(Token::Semicolon) {
            self.step()?;
        }

<<<<<<< HEAD
        return_statement
    }

    fn parse_expression_statement(&mut self) -> Result<Statement> {
        let expression = self.parse_expression(Precedence::Lowest)?;

        if self.peek_token_is(Token::Semicolon) {
            self.step()?;
        }

=======
>>>>>>> 7101a5df
        Ok(Statement::ExpressionStatement(expression))
    }

    fn parse_expression(&mut self, precedence: Precedence) -> Result<Expression> {
        let current_token = self.current_token.clone();
        let prefix = self.get_prefix_fn(current_token);

        match prefix {
            Some(prf) => {
                let mut left_exp = prf(self)?;

                while !self.peek_token_is(Token::Semicolon) && precedence < self.peek_precedence() {
                    let next_token = self.next_token.clone();
                    let infix = self.get_infix_fn(next_token);

                    match infix {
                        Some(inf) => {
                            self.step()?;
                            left_exp = inf(self, left_exp)?;
                        }
                        None => return Ok(prf(self)?),
                    }
                }

                Ok(left_exp)
            }
            None => Err(anyhow::anyhow!("failed to parse expression")),
        }
    }

    fn parse_integer_literal(&mut self) -> Result<Expression> {
        let exp = Expression::IntegerLiteral(self.current_token.literal().parse()?);
        Ok(exp)
    }

<<<<<<< HEAD
    fn parse_identifier(&mut self) -> Result<Expression> {
        let exp = Expression::Identifier(Identifier {
            token: self.current_token.to_string(),
            value: self.current_token.literal(),
        });

        Ok(exp)
    }

    fn parse_prefix_expression(&mut self) -> Result<Expression> {
        let lit = self.current_token.literal();
        let curr = self.current_token.clone();

        self.step()?;

        let exp = Expression::Prefix(Prefix {
            token: curr,
            operator: lit,
            right: Box::new(self.parse_expression(Precedence::Prefix)?),
        });

        Ok(exp)
    }

    fn parse_infix_expression(&mut self, left: Expression) -> Result<Expression> {
        let curr = self.current_token.clone();
        let lit = self.current_token.literal();
        let precedence = self.curr_precedence();

        self.step()?;

        let exp = Expression::Infix(Infix {
            token: curr,
            left: Box::new(left),
            operator: lit,
            right: Box::new(self.parse_expression(precedence)?),
        });

=======
    fn parse_string_literal(&mut self) -> Result<Expression> {
        let exp = Expression::StringLiteral(self.current_token.literal());
        Ok(exp)
    }

    fn parse_identifier(&mut self) -> Result<Expression> {
        let exp = Expression::Identifier(Identifier {
            token: self.current_token.to_string(),
            value: self.current_token.literal(),
        });

        Ok(exp)
    }

    fn parse_prefix_expression(&mut self) -> Result<Expression> {
        let lit = self.current_token.literal();
        let curr = self.current_token.clone();

        self.step()?;

        let exp = Expression::Prefix(Prefix {
            token: curr,
            operator: lit,
            right: Box::new(self.parse_expression(Precedence::Prefix)?),
        });

        Ok(exp)
    }

    fn parse_infix_expression(&mut self, left: Expression) -> Result<Expression> {
        let curr = self.current_token.clone();
        let lit = self.current_token.literal();
        let precedence = self.curr_precedence();

        self.step()?;

        let exp = Expression::Infix(Infix {
            token: curr,
            left: Box::new(left),
            operator: lit,
            right: Box::new(self.parse_expression(precedence)?),
        });

>>>>>>> 7101a5df
        Ok(exp)
    }

    fn step(&mut self) -> Result<()> {
        self.current_token = self.lexer.next_token()?;
        mem::swap(&mut self.current_token, &mut self.next_token);

        Ok(())
    }

    fn current_token_is(&self, token: Token) -> bool {
        self.current_token == token
    }

    fn peek_token_is(&self, token: Token) -> bool {
        self.next_token == token
    }

    fn peek_precedence(&self) -> Precedence {
        if let Some(p) = self.precedences.get(&self.next_token) {
            p.clone()
        } else {
            Precedence::Lowest
        }
    }

    fn curr_precedence(&self) -> Precedence {
        if let Some(p) = self.precedences.get(&self.current_token) {
            p.clone()
        } else {
            Precedence::Lowest
        }
    }

    fn get_prefix_fn(&self, token: Token) -> Option<fn(&mut Self) -> Result<Expression>> {
        match token {
            Token::Int(_) => {
                return Some(Self::parse_integer_literal);
            }
            Token::Bang | Token::Minus => {
                return Some(Self::parse_prefix_expression);
            }
            Token::Ident(_) => {
                return Some(Self::parse_identifier);
            }
<<<<<<< HEAD
=======
            Token::Str(_) => {
                return Some(Self::parse_string_literal);
            }
>>>>>>> 7101a5df
            _ => None,
        }
    }

    fn get_infix_fn(
        &self,
        token: Token,
    ) -> Option<fn(&mut Self, Expression) -> Result<Expression>> {
        match token {
            Token::Plus => Some(Self::parse_infix_expression),
            Token::Minus => Some(Self::parse_infix_expression),
            Token::Slash => Some(Self::parse_infix_expression),
            Token::Asterisk => Some(Self::parse_infix_expression),
            Token::Equal => Some(Self::parse_infix_expression),
            Token::NotEqual => Some(Self::parse_infix_expression),
            Token::LessThan => Some(Self::parse_infix_expression),
            Token::GreaterThan => Some(Self::parse_infix_expression),
            _ => None,
        }
    }
}

#[cfg(test)]
mod tests {
    use super::*;

    #[test]
    fn parse_let_statement() -> Result<()> {
        let input = r#"
            let maki;
            let tates;
        "#;
        let lexer = Lexer::new(input.into());
        let mut parser = Parser::new(lexer)?;

        let program = parser.parse_program()?;
        assert_eq!(program.statements.len(), 2);

        let names = ["maki", "tates"];

        for (index, statement) in program.statements.iter().enumerate() {
            match statement {
                Statement::LetStatement(let_statement) => {
                    assert_eq!(let_statement.identifier, names[index]);
<<<<<<< HEAD
                }
                _ => panic!("expected let statement"),
            }
        }

        Ok(())
    }

    #[test]
    fn parse_return_statement() -> Result<()> {
        let input = r#"
            return;
            return 5;
            return "hello";
            return 'world';
            return 5 + 5;
        "#;
        let lexer = Lexer::new(input.into());
        let mut parser = Parser::new(lexer)?;

        let program = parser.parse_program()?;
        assert_eq!(program.statements.len(), 5);

        let returns = [
            ReturnStatement {
                token: Token::Semicolon,
            },
            ReturnStatement {
                token: Token::Int(5),
            },
            ReturnStatement {
                token: Token::Str("hello".to_string()),
            },
            ReturnStatement {
                token: Token::Str("world".to_string()),
            },
            ReturnStatement {
                token: Token::Int(5),
            },
        ];

        for (index, statement) in program.statements.iter().enumerate() {
            match statement {
                Statement::ReturnStatement(return_statement) => {
                    assert_eq!(return_statement.token, returns[index].token);
                }
                _ => panic!("expected return statement"),
=======
                }
                _ => panic!("expected let statement"),
>>>>>>> 7101a5df
            }
        }

        Ok(())
    }

    #[test]
<<<<<<< HEAD
=======
    fn parse_return_statement() -> Result<()> {
        let input = r#"
            return;
            return 5;
            return "hello";
            return 'world';
            return 5 + 5;
        "#;
        let lexer = Lexer::new(input.into());
        let mut parser = Parser::new(lexer)?;

        let program = parser.parse_program()?;
        assert_eq!(program.statements.len(), 5);

        let returns = [
            ReturnStatement {
                expression: Expression::Empty,
            },
            ReturnStatement {
                expression: Expression::IntegerLiteral(5),
            },
            ReturnStatement {
                expression: Expression::StringLiteral("hello".to_string()),
            },
            ReturnStatement {
                expression: Expression::StringLiteral("world".to_string()),
            },
            ReturnStatement {
                expression: Expression::Infix(Infix {
                    token: Token::Plus,
                    left: Box::new(Expression::IntegerLiteral(5)),
                    operator: "+".to_string(),
                    right: Box::new(Expression::IntegerLiteral(5)),
                }),
            },
        ];

        for (index, statement) in program.statements.iter().enumerate() {
            match statement {
                Statement::ReturnStatement(return_statement) => {
                    assert_eq!(return_statement, &returns[index]);
                }
                _ => panic!("expected return statement"),
            }
        }

        Ok(())
    }

    #[test]
>>>>>>> 7101a5df
    fn test_integer_literals() -> Result<()> {
        let input = r#"
            5;
        "#;
        let lexer = Lexer::new(input.into());
        let mut parser = Parser::new(lexer)?;

        let program = parser.parse_program()?;
        assert_eq!(program.statements.len(), 1);

        let integer = Expression::IntegerLiteral(5);

        for statement in program.statements.iter() {
            match statement {
                Statement::ExpressionStatement(expression) => {
                    assert_eq!(expression, &integer);
                }
                _ => panic!("expected expression statement"),
            }
        }

        Ok(())
    }

    #[test]
    fn test_simple_let_integers() -> Result<()> {
        let input = r#"
            let uwu;
            let x = 5;
            let y = 10;
            let foobar = 838383;
        "#;

        let lexer = Lexer::new(input.into());
        let mut parser = Parser::new(lexer)?;

        let program = parser.parse_program()?;

        assert_eq!(program.statements.len(), 4);

        let names = ["uwu", "x", "y", "foobar"];
        let values = [None, Some(5), Some(10), Some(838383)];

        for (index, statement) in program.statements.iter().enumerate() {
            match statement {
                Statement::LetStatement(let_statement) => {
                    assert_eq!(let_statement.identifier, names[index]);
                    assert_eq!(
                        let_statement.expression,
                        values[index].map(Expression::IntegerLiteral)
                    );
                }
                _ => panic!("expected let statement"),
            }
        }

        Ok(())
    }

    #[test]
    fn test_prefix() -> Result<()> {
        let input = r#"
            !5;
            -15;
        "#;

        let lexer = Lexer::new(input.into());
        let mut parser = Parser::new(lexer)?;

        let program = parser.parse_program()?;
        assert_eq!(program.statements.len(), 2);

        let prefix = [
            Expression::Prefix(Prefix {
                token: Token::Bang,
                operator: "!".to_string(),
                right: Box::new(Expression::IntegerLiteral(5)),
            }),
            Expression::Prefix(Prefix {
                token: Token::Minus,
                operator: "-".to_string(),
                right: Box::new(Expression::IntegerLiteral(15)),
            }),
        ];

        for (index, statement) in program.statements.iter().enumerate() {
            match statement {
                Statement::ExpressionStatement(expression) => {
                    assert_eq!(expression, &prefix[index]);
                }
                _ => panic!("expected expression statement"),
            }
        }

        Ok(())
    }

    #[test]
    fn test_infix() -> Result<()> {
        let input = r#"
            5 + 5;
            5 - 5;
            5 * 5;
            5 / 5;
            5 > 5;
            5 < 5;
            5 == 5;
            5 != 5;
        "#;

        let lexer = Lexer::new(input.into());

        let mut parser = Parser::new(lexer)?;

        let program = parser.parse_program()?;

        assert_eq!(program.statements.len(), 8);

        let infix = [
            Expression::Infix(Infix {
                token: Token::Plus,
                left: Box::new(Expression::IntegerLiteral(5)),
                operator: "+".to_string(),
                right: Box::new(Expression::IntegerLiteral(5)),
            }),
            Expression::Infix(Infix {
                token: Token::Minus,
                left: Box::new(Expression::IntegerLiteral(5)),
                operator: "-".to_string(),
                right: Box::new(Expression::IntegerLiteral(5)),
            }),
            Expression::Infix(Infix {
                token: Token::Asterisk,
                left: Box::new(Expression::IntegerLiteral(5)),
                operator: "*".to_string(),
                right: Box::new(Expression::IntegerLiteral(5)),
            }),
            Expression::Infix(Infix {
                token: Token::Slash,
                left: Box::new(Expression::IntegerLiteral(5)),
                operator: "/".to_string(),
                right: Box::new(Expression::IntegerLiteral(5)),
            }),
            Expression::Infix(Infix {
                token: Token::GreaterThan,
                left: Box::new(Expression::IntegerLiteral(5)),
                operator: ">".to_string(),
                right: Box::new(Expression::IntegerLiteral(5)),
            }),
            Expression::Infix(Infix {
                token: Token::LessThan,
                left: Box::new(Expression::IntegerLiteral(5)),
                operator: "<".to_string(),
                right: Box::new(Expression::IntegerLiteral(5)),
            }),
            Expression::Infix(Infix {
                token: Token::Equal,
                left: Box::new(Expression::IntegerLiteral(5)),
                operator: "==".to_string(),
                right: Box::new(Expression::IntegerLiteral(5)),
            }),
            Expression::Infix(Infix {
                token: Token::NotEqual,
                left: Box::new(Expression::IntegerLiteral(5)),
                operator: "!=".to_string(),
                right: Box::new(Expression::IntegerLiteral(5)),
            }),
        ];

        for (index, statement) in program.statements.iter().enumerate() {
            match statement {
                Statement::ExpressionStatement(expression) => {
                    assert_eq!(expression, &infix[index]);
                }
                _ => panic!("expected expression statement"),
            }
        }

        Ok(())
    }

    #[test]
    fn test_operator_precedence_parsing() -> Result<()> {
        let tests = [
            ("-a * b", "((-a) * b)"),
            ("!-a", "(!(-a))"),
            ("a + b + c", "((a + b) + c)"),
            ("a + b - c", "((a + b) - c)"),
            ("a * b * c", "((a * b) * c)"),
            ("a * b / c", "((a * b) / c)"),
            ("a + b / c", "(a + (b / c))"),
            ("a + b * c + d / e - f", "(((a + (b * c)) + (d / e)) - f)"),
            ("3 + 4; -5 * 5", "(3 + 4)((-5) * 5)"),
            ("5 > 4 == 3 < 4", "((5 > 4) == (3 < 4))"),
            ("5 < 4 != 3 > 4", "((5 < 4) != (3 > 4))"),
            (
                "3 + 4 * 5 == 3 * 1 + 4 * 5",
                "((3 + (4 * 5)) == ((3 * 1) + (4 * 5)))",
            ),
            ("true", "true"),
            ("false", "false"),
            ("3 > 5 == false", "((3 > 5) == false)"),
            ("3 < 5 == true", "((3 < 5) == true)"),
            // ("1 + (2 + 3) + 4", "((1 + (2 + 3)) + 4)"),
            // ("(5 + 5) * 2", "((5 + 5) * 2)"),
            // ("2 / (5 + 5)", "(2 / (5 + 5))"),
            // ("-(5 + 5)", "(-(5 + 5))"),
            // ("!(true == true)", "(!(true == true))"),
            // ("a + add(b * c) + d", "((a + add((b * c))) + d)"),
        ];

        for test in tests.iter() {
            let lexer = Lexer::new(test.0.into());
            let mut parser = Parser::new(lexer)?;

            let program = parser.parse_program()?;
            assert_eq!(program.to_string(), test.1);
        }

        Ok(())
    }
}<|MERGE_RESOLUTION|>--- conflicted
+++ resolved
@@ -3,9 +3,13 @@
 use anyhow::{Ok, Result};
 
 use ast::{
-    Expression, Identifier, Infix, LetStatement, Prefix, Program, ReturnStatement, Statement,
+    BlockStatement, Expression, Identifier, IfExpression, Infix, LetStatement, Prefix, Program,
+    ReturnStatement, Statement,
 };
-use lexer::{token::Token, Lexer};
+use lexer::{
+    token::{self, Token},
+    Lexer,
+};
 
 struct Parser {
     lexer: Lexer,
@@ -121,11 +125,6 @@
     }
 
     fn parse_return_statement(&mut self) -> Result<Statement> {
-<<<<<<< HEAD
-        let return_statement = Ok(Statement::ReturnStatement(ReturnStatement {
-            token: self.next_token.clone(),
-        }));
-=======
         if self.peek_token_is(Token::Semicolon) {
             self.step()?;
 
@@ -148,25 +147,11 @@
 
     fn parse_expression_statement(&mut self) -> Result<Statement> {
         let expression = self.parse_expression(Precedence::Lowest)?;
->>>>>>> 7101a5df
 
         if self.peek_token_is(Token::Semicolon) {
             self.step()?;
         }
 
-<<<<<<< HEAD
-        return_statement
-    }
-
-    fn parse_expression_statement(&mut self) -> Result<Statement> {
-        let expression = self.parse_expression(Precedence::Lowest)?;
-
-        if self.peek_token_is(Token::Semicolon) {
-            self.step()?;
-        }
-
-=======
->>>>>>> 7101a5df
         Ok(Statement::ExpressionStatement(expression))
     }
 
@@ -202,7 +187,11 @@
         Ok(exp)
     }
 
-<<<<<<< HEAD
+    fn parse_string_literal(&mut self) -> Result<Expression> {
+        let exp = Expression::StringLiteral(self.current_token.literal());
+        Ok(exp)
+    }
+
     fn parse_identifier(&mut self) -> Result<Expression> {
         let exp = Expression::Identifier(Identifier {
             token: self.current_token.to_string(),
@@ -210,6 +199,95 @@
         });
 
         Ok(exp)
+    }
+
+    fn parse_boolean(&mut self) -> Result<Expression> {
+        let exp = Expression::Boolean(self.current_token_is(Token::True));
+        Ok(exp)
+    }
+
+    fn parse_grouped_expression(&mut self) -> Result<Expression> {
+        self.step()?;
+
+        let exp = self.parse_expression(Precedence::Lowest)?;
+
+        if !self.peek_token_is(Token::Rparen) {
+            return Err(anyhow::anyhow!("failed to parse grouped expression"));
+        }
+
+        self.step()?;
+
+        Ok(exp)
+    }
+
+    fn parse_if_expression(&mut self) -> Result<Expression> {
+        let current_token = self.current_token.clone();
+
+        if !self.peek_token_is(token::Token::Lparen) {
+            return Err(anyhow::anyhow!("failed to parse if expression"));
+        }
+
+        self.step()?;
+
+        let exp = self.parse_expression(Precedence::Lowest)?;
+
+        if !self.current_token_is(Token::Rparen) {
+            return Err(anyhow::anyhow!(
+                "failed to parse if expression -> there is no right parenthesis"
+            ));
+        }
+
+        if !self.peek_token_is(Token::Lbrace) {
+            return Err(anyhow::anyhow!(
+                "failed to parse if expression -> there is no left brace"
+            ));
+        }
+
+        self.step()?;
+
+        let consequence = self.parse_block_statement()?;
+
+        let alternative = if self.peek_token_is(Token::Else) {
+            self.step()?;
+
+            if !self.peek_token_is(Token::Lbrace) {
+                return Err(anyhow::anyhow!(
+                    "failed to parse if expression -> there is no left brace"
+                ));
+            }
+
+            self.step()?;
+
+            Some(self.parse_block_statement()?)
+        } else {
+            None
+        };
+
+        Ok(Expression::IfExpression(IfExpression {
+            token: current_token,
+            condition: Box::new(exp),
+            consequence,
+            alternative,
+        }))
+    }
+
+    fn parse_block_statement(&mut self) -> Result<BlockStatement> {
+        let current_token = self.current_token.clone();
+        let mut statements = Vec::new();
+
+        self.step()?;
+
+        while !self.current_token_is(Token::Rbrace) && !self.current_token_is(Token::Eof) {
+            let statement = self.parse_statement()?;
+
+            statements.push(statement);
+            self.step()?;
+        }
+
+        Ok(BlockStatement {
+            token: current_token,
+            statements,
+        })
     }
 
     fn parse_prefix_expression(&mut self) -> Result<Expression> {
@@ -241,51 +319,6 @@
             right: Box::new(self.parse_expression(precedence)?),
         });
 
-=======
-    fn parse_string_literal(&mut self) -> Result<Expression> {
-        let exp = Expression::StringLiteral(self.current_token.literal());
-        Ok(exp)
-    }
-
-    fn parse_identifier(&mut self) -> Result<Expression> {
-        let exp = Expression::Identifier(Identifier {
-            token: self.current_token.to_string(),
-            value: self.current_token.literal(),
-        });
-
-        Ok(exp)
-    }
-
-    fn parse_prefix_expression(&mut self) -> Result<Expression> {
-        let lit = self.current_token.literal();
-        let curr = self.current_token.clone();
-
-        self.step()?;
-
-        let exp = Expression::Prefix(Prefix {
-            token: curr,
-            operator: lit,
-            right: Box::new(self.parse_expression(Precedence::Prefix)?),
-        });
-
-        Ok(exp)
-    }
-
-    fn parse_infix_expression(&mut self, left: Expression) -> Result<Expression> {
-        let curr = self.current_token.clone();
-        let lit = self.current_token.literal();
-        let precedence = self.curr_precedence();
-
-        self.step()?;
-
-        let exp = Expression::Infix(Infix {
-            token: curr,
-            left: Box::new(left),
-            operator: lit,
-            right: Box::new(self.parse_expression(precedence)?),
-        });
-
->>>>>>> 7101a5df
         Ok(exp)
     }
 
@@ -322,21 +355,13 @@
 
     fn get_prefix_fn(&self, token: Token) -> Option<fn(&mut Self) -> Result<Expression>> {
         match token {
-            Token::Int(_) => {
-                return Some(Self::parse_integer_literal);
-            }
-            Token::Bang | Token::Minus => {
-                return Some(Self::parse_prefix_expression);
-            }
-            Token::Ident(_) => {
-                return Some(Self::parse_identifier);
-            }
-<<<<<<< HEAD
-=======
-            Token::Str(_) => {
-                return Some(Self::parse_string_literal);
-            }
->>>>>>> 7101a5df
+            Token::Int(_) => Some(Self::parse_integer_literal),
+            Token::Bang | Token::Minus => Some(Self::parse_prefix_expression),
+            Token::Ident(_) => Some(Self::parse_identifier),
+            Token::Str(_) => Some(Self::parse_string_literal),
+            Token::True | Token::False => Some(Self::parse_boolean),
+            Token::Lparen => Some(Self::parse_grouped_expression),
+            Token::If => Some(Self::parse_if_expression),
             _ => None,
         }
     }
@@ -381,7 +406,6 @@
             match statement {
                 Statement::LetStatement(let_statement) => {
                     assert_eq!(let_statement.identifier, names[index]);
-<<<<<<< HEAD
                 }
                 _ => panic!("expected let statement"),
             }
@@ -391,57 +415,6 @@
     }
 
     #[test]
-    fn parse_return_statement() -> Result<()> {
-        let input = r#"
-            return;
-            return 5;
-            return "hello";
-            return 'world';
-            return 5 + 5;
-        "#;
-        let lexer = Lexer::new(input.into());
-        let mut parser = Parser::new(lexer)?;
-
-        let program = parser.parse_program()?;
-        assert_eq!(program.statements.len(), 5);
-
-        let returns = [
-            ReturnStatement {
-                token: Token::Semicolon,
-            },
-            ReturnStatement {
-                token: Token::Int(5),
-            },
-            ReturnStatement {
-                token: Token::Str("hello".to_string()),
-            },
-            ReturnStatement {
-                token: Token::Str("world".to_string()),
-            },
-            ReturnStatement {
-                token: Token::Int(5),
-            },
-        ];
-
-        for (index, statement) in program.statements.iter().enumerate() {
-            match statement {
-                Statement::ReturnStatement(return_statement) => {
-                    assert_eq!(return_statement.token, returns[index].token);
-                }
-                _ => panic!("expected return statement"),
-=======
-                }
-                _ => panic!("expected let statement"),
->>>>>>> 7101a5df
-            }
-        }
-
-        Ok(())
-    }
-
-    #[test]
-<<<<<<< HEAD
-=======
     fn parse_return_statement() -> Result<()> {
         let input = r#"
             return;
@@ -492,7 +465,6 @@
     }
 
     #[test]
->>>>>>> 7101a5df
     fn test_integer_literals() -> Result<()> {
         let input = r#"
             5;
@@ -696,12 +668,11 @@
             ("false", "false"),
             ("3 > 5 == false", "((3 > 5) == false)"),
             ("3 < 5 == true", "((3 < 5) == true)"),
-            // ("1 + (2 + 3) + 4", "((1 + (2 + 3)) + 4)"),
-            // ("(5 + 5) * 2", "((5 + 5) * 2)"),
-            // ("2 / (5 + 5)", "(2 / (5 + 5))"),
-            // ("-(5 + 5)", "(-(5 + 5))"),
-            // ("!(true == true)", "(!(true == true))"),
-            // ("a + add(b * c) + d", "((a + add((b * c))) + d)"),
+            ("1 + (2 + 3) + 4", "((1 + (2 + 3)) + 4)"),
+            ("(5 + 5) * 2", "((5 + 5) * 2)"),
+            ("2 / (5 + 5)", "(2 / (5 + 5))"),
+            ("-(5 + 5)", "(-(5 + 5))"),
+            ("!(true == true)", "(!(true == true))"),
         ];
 
         for test in tests.iter() {
@@ -714,4 +685,214 @@
 
         Ok(())
     }
+
+    #[test]
+    fn parse_booleans() -> Result<()> {
+        let input = r#"
+            true;
+            false;
+        "#;
+
+        let lexer = Lexer::new(input.into());
+        let mut parser = Parser::new(lexer)?;
+
+        let program = parser.parse_program()?;
+
+        assert_eq!(program.statements.len(), 2);
+
+        let booleans = [Expression::Boolean(true), Expression::Boolean(false)];
+
+        for (index, statement) in program.statements.iter().enumerate() {
+            match statement {
+                Statement::ExpressionStatement(expression) => {
+                    assert_eq!(expression, &booleans[index]);
+                }
+                _ => panic!("expected expression statement"),
+            }
+        }
+
+        Ok(())
+    }
+
+    #[test]
+    fn parse_if_else() -> Result<()> {
+        let input = r#"
+            if (x < y) { x; }
+            else { y }
+        "#;
+
+        let lexer = Lexer::new(input.into());
+        let mut parser = Parser::new(lexer)?;
+
+        let program = parser.parse_program()?;
+
+        assert_eq!(program.statements.len(), 1);
+
+        let if_expression = Expression::IfExpression(IfExpression {
+            token: Token::If,
+            condition: Box::new(Expression::Infix(Infix {
+                token: Token::LessThan,
+                left: Box::new(Expression::Identifier(Identifier {
+                    token: "ident(x)".to_string(),
+                    value: "x".to_string(),
+                })),
+                operator: "<".to_string(),
+                right: Box::new(Expression::Identifier(Identifier {
+                    token: "ident(y)".to_string(),
+                    value: "y".to_string(),
+                })),
+            })),
+            consequence: BlockStatement {
+                token: Token::Lbrace,
+                statements: vec![Statement::ExpressionStatement(Expression::Identifier(
+                    Identifier {
+                        token: "ident(x)".to_string(),
+                        value: "x".to_string(),
+                    },
+                ))],
+            },
+            alternative: Some(BlockStatement {
+                token: Token::Lbrace,
+                statements: vec![Statement::ExpressionStatement(Expression::Identifier(
+                    Identifier {
+                        token: "ident(y)".to_string(),
+                        value: "y".to_string(),
+                    },
+                ))],
+            }),
+        });
+
+        for statement in program.statements.iter() {
+            match statement {
+                Statement::ExpressionStatement(expression) => {
+                    assert_eq!(expression, &if_expression);
+                }
+                _ => panic!("expected expression statement"),
+            }
+        }
+
+        Ok(())
+    }
+
+    #[test]
+    fn test_another_if() -> Result<()> {
+        let input = r#"
+            if (x < y) { x; }
+        "#;
+
+        let lexer = Lexer::new(input.into());
+        let mut parser = Parser::new(lexer)?;
+
+        let program = parser.parse_program()?;
+
+        assert_eq!(program.statements.len(), 1);
+
+        let if_expression = Expression::IfExpression(IfExpression {
+            token: Token::If,
+            condition: Box::new(Expression::Infix(Infix {
+                token: Token::LessThan,
+                left: Box::new(Expression::Identifier(Identifier {
+                    token: "ident(x)".to_string(),
+                    value: "x".to_string(),
+                })),
+                operator: "<".to_string(),
+                right: Box::new(Expression::Identifier(Identifier {
+                    token: "ident(y)".to_string(),
+                    value: "y".to_string(),
+                })),
+            })),
+            consequence: BlockStatement {
+                token: Token::Lbrace,
+                statements: vec![Statement::ExpressionStatement(Expression::Identifier(
+                    Identifier {
+                        token: "ident(x)".to_string(),
+                        value: "x".to_string(),
+                    },
+                ))],
+            },
+            alternative: None,
+        });
+
+        for statement in program.statements.iter() {
+            match statement {
+                Statement::ExpressionStatement(expression) => {
+                    assert_eq!(expression, &if_expression);
+                }
+                _ => panic!("expected expression statement"),
+            }
+        }
+
+        Ok(())
+    }
+
+    #[test]
+    fn test_last_if_complex() -> Result<()> {
+        let input = r#"
+            if (x < y) { x + y; }
+            else { z + w; }
+        "#;
+
+        let lexer = Lexer::new(input.into());
+        let mut parser = Parser::new(lexer)?;
+
+        let program = parser.parse_program()?;
+        assert_eq!(program.statements.len(), 1);
+
+        let if_expression = Expression::IfExpression(IfExpression {
+            token: Token::If,
+            condition: Box::new(Expression::Infix(Infix {
+                token: Token::LessThan,
+                left: Box::new(Expression::Identifier(Identifier {
+                    token: "ident(x)".to_string(),
+                    value: "x".to_string(),
+                })),
+                operator: "<".to_string(),
+                right: Box::new(Expression::Identifier(Identifier {
+                    token: "ident(y)".to_string(),
+                    value: "y".to_string(),
+                })),
+            })),
+            consequence: BlockStatement {
+                token: Token::Lbrace,
+                statements: vec![Statement::ExpressionStatement(Expression::Infix(Infix {
+                    token: Token::Plus,
+                    left: Box::new(Expression::Identifier(Identifier {
+                        token: "ident(x)".to_string(),
+                        value: "x".to_string(),
+                    })),
+                    operator: "+".to_string(),
+                    right: Box::new(Expression::Identifier(Identifier {
+                        token: "ident(y)".to_string(),
+                        value: "y".to_string(),
+                    })),
+                }))],
+            },
+            alternative: Some(BlockStatement {
+                token: Token::Lbrace,
+                statements: vec![Statement::ExpressionStatement(Expression::Infix(Infix {
+                    token: Token::Plus,
+                    left: Box::new(Expression::Identifier(Identifier {
+                        token: "ident(z)".to_string(),
+                        value: "z".to_string(),
+                    })),
+                    operator: "+".to_string(),
+                    right: Box::new(Expression::Identifier(Identifier {
+                        token: "ident(w)".to_string(),
+                        value: "w".to_string(),
+                    })),
+                }))],
+            }),
+        });
+
+        for statement in program.statements.iter() {
+            match statement {
+                Statement::ExpressionStatement(expression) => {
+                    assert_eq!(expression, &if_expression);
+                }
+                _ => panic!("expected expression statement"),
+            }
+        }
+
+        Ok(())
+    }
 }